--- conflicted
+++ resolved
@@ -2,11 +2,8 @@
 
 ############################ Copyrights and license ############################
 #                                                                              #
-<<<<<<< HEAD
+# Copyright 2013 AKFish <akfish@gmail.com>                                     #
 # Copyright 2013 Ed Jackson <ed.jackson@gmail.com>                             #
-=======
-# Copyright 2013 AKFish <akfish@gmail.com>                                     #
->>>>>>> 5c475c76
 # Copyright 2013 Jonathan J Hunt <hunt@braincorporation.com>                   #
 # Copyright 2013 Peter Golm <golm.peter@gmail.com>                             #
 # Copyright 2013 Vincent Jacques <vincent@vincent-jacques.net>                 #
