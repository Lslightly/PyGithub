--- conflicted
+++ resolved
@@ -72,15 +72,11 @@
         return self._NoneIfNotSet(self._user)
 
     def delete(self):
-<<<<<<< HEAD
         """
         :calls: `DELETE /repos/:user/:repo/issues/comments/:id <http://developer.github.com/v3/todo>`_
         :rtype: None
         """
-        headers, data = self._requester.requestAndCheck(
-=======
         headers, data = self._requester.requestJsonAndCheck(
->>>>>>> 04adab12
             "DELETE",
             self.url,
             None,
