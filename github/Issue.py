# -*- coding: utf-8 -*-

############################ Copyrights and license ############################
#                                                                              #
# Copyright 2012 Andrew Bettison <andrewb@zip.com.au>                          #
# Copyright 2012 Philip Kimmey <philip@rover.com>                              #
# Copyright 2012 Vincent Jacques <vincent@vincent-jacques.net>                 #
# Copyright 2012 Zearin <zearin@gonk.net>                                      #
<<<<<<< HEAD
# Copyright 2013 Stuart Glaser <stuglaser@gmail.com>                           #
=======
# Copyright 2013 AKFish <akfish@gmail.com>                                     #
>>>>>>> 5c475c76
# Copyright 2013 Vincent Jacques <vincent@vincent-jacques.net>                 #
#                                                                              #
# This file is part of PyGithub. http://jacquev6.github.com/PyGithub/          #
#                                                                              #
# PyGithub is free software: you can redistribute it and/or modify it under    #
# the terms of the GNU Lesser General Public License as published by the Free  #
# Software Foundation, either version 3 of the License, or (at your option)    #
# any later version.                                                           #
#                                                                              #
# PyGithub is distributed in the hope that it will be useful, but WITHOUT ANY  #
# WARRANTY; without even the implied warranty of MERCHANTABILITY or FITNESS    #
# FOR A PARTICULAR PURPOSE. See the GNU Lesser General Public License for more #
# details.                                                                     #
#                                                                              #
# You should have received a copy of the GNU Lesser General Public License     #
# along with PyGithub. If not, see <http://www.gnu.org/licenses/>.             #
#                                                                              #
################################################################################

import github.GithubObject
import github.PaginatedList

import github.Repository
import github.IssueEvent
import github.Label
import github.NamedUser
import github.Milestone
import github.IssueComment
import github.IssuePullRequest


class Issue(github.GithubObject.CompletableGithubObject):
    """
    This class represents Issues as returned for example by http://developer.github.com/v3/todo
    """

    @property
    def assignee(self):
        """
        :type: :class:`github.NamedUser.NamedUser`
        """
        self._completeIfNotSet(self._assignee)
        return self._NoneIfNotSet(self._assignee)

    @property
    def body(self):
        """
        :type: string
        """
        self._completeIfNotSet(self._body)
        return self._NoneIfNotSet(self._body)

    @property
    def closed_at(self):
        """
        :type: datetime.datetime
        """
        self._completeIfNotSet(self._closed_at)
        return self._NoneIfNotSet(self._closed_at)

    @property
    def closed_by(self):
        """
        :type: :class:`github.NamedUser.NamedUser`
        """
        self._completeIfNotSet(self._closed_by)
        return self._NoneIfNotSet(self._closed_by)

    @property
    def comments(self):
        """
        :type: integer
        """
        self._completeIfNotSet(self._comments)
        return self._NoneIfNotSet(self._comments)

    @property
    def created_at(self):
        """
        :type: datetime.datetime
        """
        self._completeIfNotSet(self._created_at)
        return self._NoneIfNotSet(self._created_at)

    @property
    def html_url(self):
        """
        :type: string
        """
        self._completeIfNotSet(self._html_url)
        return self._NoneIfNotSet(self._html_url)

    @property
    def id(self):
        """
        :type: integer
        """
        self._completeIfNotSet(self._id)
        return self._NoneIfNotSet(self._id)

    @property
    def labels(self):
        """
        :type: list of :class:`github.Label.Label`
        """
        self._completeIfNotSet(self._labels)
        return self._NoneIfNotSet(self._labels)

    @property
    def milestone(self):
        """
        :type: :class:`github.Milestone.Milestone`
        """
        self._completeIfNotSet(self._milestone)
        return self._NoneIfNotSet(self._milestone)

    @property
    def number(self):
        """
        :type: integer
        """
        self._completeIfNotSet(self._number)
        return self._NoneIfNotSet(self._number)

    @property
    def pull_request(self):
        """
        :type: :class:`github.IssuePullRequest.IssuePullRequest`
        """
        self._completeIfNotSet(self._pull_request)
        return self._NoneIfNotSet(self._pull_request)

    @property
    def repository(self):
        """
        :type: :class:`github.Repository.Repository`
        """
        self._completeIfNotSet(self._repository)
        if self._repository is github.GithubObject.NotSet:
            # The repository was not set automatically, so it must be looked up by url.
            repo_url = "/".join(self.url.split("/")[:-2])
            self._repository = github.Repository.Repository(self._requester, {'url': repo_url}, False)
        return self._repository

    @property
    def state(self):
        """
        :type: string
        """
        self._completeIfNotSet(self._state)
        return self._NoneIfNotSet(self._state)

    @property
    def title(self):
        """
        :type: string
        """
        self._completeIfNotSet(self._title)
        return self._NoneIfNotSet(self._title)

    @property
    def updated_at(self):
        """
        :type: datetime.datetime
        """
        self._completeIfNotSet(self._updated_at)
        return self._NoneIfNotSet(self._updated_at)

    @property
    def url(self):
        """
        :type: string
        """
        self._completeIfNotSet(self._url)
        return self._NoneIfNotSet(self._url)

    @property
    def user(self):
        """
        :type: :class:`github.NamedUser.NamedUser`
        """
        self._completeIfNotSet(self._user)
        return self._NoneIfNotSet(self._user)

    def add_to_labels(self, *labels):
        """
        :calls: `POST /repos/:owner/:repo/issues/:number/labels <http://developer.github.com/v3/issues/labels>`_
        :param label: :class:`github.Label.Label`
        :rtype: None
        """
        assert all(isinstance(element, github.Label.Label) for element in labels), labels
        post_parameters = [label.name for label in labels]
        headers, data = self._requester.requestJsonAndCheck(
            "POST",
            self.url + "/labels",
            None,
            post_parameters
        )

    def create_comment(self, body):
        """
        :calls: `POST /repos/:owner/:repo/issues/:number/comments <http://developer.github.com/v3/issues/comments>`_
        :param body: string
        :rtype: :class:`github.IssueComment.IssueComment`
        """
        assert isinstance(body, (str, unicode)), body
        post_parameters = {
            "body": body,
        }
        headers, data = self._requester.requestJsonAndCheck(
            "POST",
            self.url + "/comments",
            None,
            post_parameters
        )
        return github.IssueComment.IssueComment(self._requester, headers, data, completed=True)

    def delete_labels(self):
        """
        :calls: `DELETE /repos/:owner/:repo/issues/:number/labels <http://developer.github.com/v3/issues/labels>`_
        :rtype: None
        """
        headers, data = self._requester.requestJsonAndCheck(
            "DELETE",
            self.url + "/labels",
            None,
            None
        )

    def edit(self, title=github.GithubObject.NotSet, body=github.GithubObject.NotSet, assignee=github.GithubObject.NotSet, state=github.GithubObject.NotSet, milestone=github.GithubObject.NotSet, labels=github.GithubObject.NotSet):
        """
        :calls: `PATCH /repos/:owner/:repo/issues/:number <http://developer.github.com/v3/issues>`_
        :param title: string
        :param body: string
        :param assignee: :class:`github.NamedUser.NamedUser` or None
        :param state: string
        :param milestone: :class:`github.Milestone.Milestone` or None
        :param labels: list of string
        :rtype: None
        """
        assert title is github.GithubObject.NotSet or isinstance(title, (str, unicode)), title
        assert body is github.GithubObject.NotSet or isinstance(body, (str, unicode)), body
        assert assignee is github.GithubObject.NotSet or assignee is None or isinstance(assignee, github.NamedUser.NamedUser), assignee
        assert state is github.GithubObject.NotSet or isinstance(state, (str, unicode)), state
        assert milestone is github.GithubObject.NotSet or milestone is None or isinstance(milestone, github.Milestone.Milestone), milestone
        assert labels is github.GithubObject.NotSet or all(isinstance(element, (str, unicode)) for element in labels), labels
        post_parameters = dict()
        if title is not github.GithubObject.NotSet:
            post_parameters["title"] = title
        if body is not github.GithubObject.NotSet:
            post_parameters["body"] = body
        if assignee is not github.GithubObject.NotSet:
            post_parameters["assignee"] = assignee._identity if assignee else ''
        if state is not github.GithubObject.NotSet:
            post_parameters["state"] = state
        if milestone is not github.GithubObject.NotSet:
            post_parameters["milestone"] = milestone._identity if milestone else ''
        if labels is not github.GithubObject.NotSet:
            post_parameters["labels"] = labels
        headers, data = self._requester.requestJsonAndCheck(
            "PATCH",
            self.url,
            None,
            post_parameters
        )
        self._useAttributes(data)

    def get_comment(self, id):
        """
        :calls: `GET /repos/:owner/:repo/issues/comments/:id <http://developer.github.com/v3/issues/comments>`_
        :param id: integer
        :rtype: :class:`github.IssueComment.IssueComment`
        """
        assert isinstance(id, (int, long)), id
        headers, data = self._requester.requestJsonAndCheck(
            "GET",
            self._parentUrl(self.url) + "/comments/" + str(id),
            None,
            None
        )
        return github.IssueComment.IssueComment(self._requester, headers, data, completed=True)

    def get_comments(self):
        """
        :calls: `GET /repos/:owner/:repo/issues/:number/comments <http://developer.github.com/v3/issues/comments>`_
        :rtype: :class:`github.PaginatedList.PaginatedList` of :class:`github.IssueComment.IssueComment`
        """
        return github.PaginatedList.PaginatedList(
            github.IssueComment.IssueComment,
            self._requester,
            self.url + "/comments",
            None
        )

    def get_events(self):
        """
        :calls: `GET /repos/:owner/:repo/issues/:issue_number/events <http://developer.github.com/v3/issues/events>`_
        :rtype: :class:`github.PaginatedList.PaginatedList` of :class:`github.IssueEvent.IssueEvent`
        """
        return github.PaginatedList.PaginatedList(
            github.IssueEvent.IssueEvent,
            self._requester,
            self.url + "/events",
            None
        )

    def get_labels(self):
        """
        :calls: `GET /repos/:owner/:repo/issues/:number/labels <http://developer.github.com/v3/issues/labels>`_
        :rtype: :class:`github.PaginatedList.PaginatedList` of :class:`github.Label.Label`
        """
        return github.PaginatedList.PaginatedList(
            github.Label.Label,
            self._requester,
            self.url + "/labels",
            None
        )

    def remove_from_labels(self, label):
        """
        :calls: `DELETE /repos/:owner/:repo/issues/:number/labels/:name <http://developer.github.com/v3/issues/labels>`_
        :param label: :class:`github.Label.Label`
        :rtype: None
        """
        assert isinstance(label, github.Label.Label), label
        headers, data = self._requester.requestJsonAndCheck(
            "DELETE",
            self.url + "/labels/" + label._identity,
            None,
            None
        )

    def set_labels(self, *labels):
        """
        :calls: `PUT /repos/:owner/:repo/issues/:number/labels <http://developer.github.com/v3/issues/labels>`_
        :param label: :class:`github.Label.Label`
        :rtype: None
        """
        assert all(isinstance(element, github.Label.Label) for element in labels), labels
        post_parameters = [label.name for label in labels]
        headers, data = self._requester.requestJsonAndCheck(
            "PUT",
            self.url + "/labels",
            None,
            post_parameters
        )

    @property
    def _identity(self):
        return self.number

    def _initAttributes(self):
        self._assignee = github.GithubObject.NotSet
        self._body = github.GithubObject.NotSet
        self._closed_at = github.GithubObject.NotSet
        self._closed_by = github.GithubObject.NotSet
        self._comments = github.GithubObject.NotSet
        self._created_at = github.GithubObject.NotSet
        self._html_url = github.GithubObject.NotSet
        self._id = github.GithubObject.NotSet
        self._labels = github.GithubObject.NotSet
        self._milestone = github.GithubObject.NotSet
        self._number = github.GithubObject.NotSet
        self._pull_request = github.GithubObject.NotSet
        self._repository = github.GithubObject.NotSet
        self._state = github.GithubObject.NotSet
        self._title = github.GithubObject.NotSet
        self._updated_at = github.GithubObject.NotSet
        self._url = github.GithubObject.NotSet
        self._user = github.GithubObject.NotSet

    def _useAttributes(self, attributes):
        if "assignee" in attributes:  # pragma no branch
            assert attributes["assignee"] is None or isinstance(attributes["assignee"], dict), attributes["assignee"]
            self._assignee = None if attributes["assignee"] is None else github.NamedUser.NamedUser(self._requester, self._headers, attributes["assignee"], completed=False)
        if "body" in attributes:  # pragma no branch
            assert attributes["body"] is None or isinstance(attributes["body"], (str, unicode)), attributes["body"]
            self._body = attributes["body"]
        if "closed_at" in attributes:  # pragma no branch
            assert attributes["closed_at"] is None or isinstance(attributes["closed_at"], (str, unicode)), attributes["closed_at"]
            self._closed_at = self._parseDatetime(attributes["closed_at"])
        if "closed_by" in attributes:  # pragma no branch
            assert attributes["closed_by"] is None or isinstance(attributes["closed_by"], dict), attributes["closed_by"]
            self._closed_by = None if attributes["closed_by"] is None else github.NamedUser.NamedUser(self._requester, self._headers, attributes["closed_by"], completed=False)
        if "comments" in attributes:  # pragma no branch
            assert attributes["comments"] is None or isinstance(attributes["comments"], (int, long)), attributes["comments"]
            self._comments = attributes["comments"]
        if "created_at" in attributes:  # pragma no branch
            assert attributes["created_at"] is None or isinstance(attributes["created_at"], (str, unicode)), attributes["created_at"]
            self._created_at = self._parseDatetime(attributes["created_at"])
        if "html_url" in attributes:  # pragma no branch
            assert attributes["html_url"] is None or isinstance(attributes["html_url"], (str, unicode)), attributes["html_url"]
            self._html_url = attributes["html_url"]
        if "id" in attributes:  # pragma no branch
            assert attributes["id"] is None or isinstance(attributes["id"], (int, long)), attributes["id"]
            self._id = attributes["id"]
        if "labels" in attributes:  # pragma no branch
            assert attributes["labels"] is None or all(isinstance(element, dict) for element in attributes["labels"]), attributes["labels"]
            self._labels = None if attributes["labels"] is None else [
                github.Label.Label(self._requester, self._headers, element, completed=False)
                for element in attributes["labels"]
            ]
        if "milestone" in attributes:  # pragma no branch
            assert attributes["milestone"] is None or isinstance(attributes["milestone"], dict), attributes["milestone"]
            self._milestone = None if attributes["milestone"] is None else github.Milestone.Milestone(self._requester, self._headers, attributes["milestone"], completed=False)
        if "number" in attributes:  # pragma no branch
            assert attributes["number"] is None or isinstance(attributes["number"], (int, long)), attributes["number"]
            self._number = attributes["number"]
        if "pull_request" in attributes:  # pragma no branch
            assert attributes["pull_request"] is None or isinstance(attributes["pull_request"], dict), attributes["pull_request"]
            self._pull_request = None if attributes["pull_request"] is None else github.IssuePullRequest.IssuePullRequest(self._requester, self._headers, attributes["pull_request"], completed=False)
        if "repository" in attributes:  # pragma no branch
            assert attributes["repository"] is None or isinstance(attributes["repository"], dict), attributes["repository"]
            self._repository = None if attributes["repository"] is None else github.Repository.Repository(self._requester, self._headers, attributes["repository"], completed=False)
        if "state" in attributes:  # pragma no branch
            assert attributes["state"] is None or isinstance(attributes["state"], (str, unicode)), attributes["state"]
            self._state = attributes["state"]
        if "title" in attributes:  # pragma no branch
            assert attributes["title"] is None or isinstance(attributes["title"], (str, unicode)), attributes["title"]
            self._title = attributes["title"]
        if "updated_at" in attributes:  # pragma no branch
            assert attributes["updated_at"] is None or isinstance(attributes["updated_at"], (str, unicode)), attributes["updated_at"]
            self._updated_at = self._parseDatetime(attributes["updated_at"])
        if "url" in attributes:  # pragma no branch
            assert attributes["url"] is None or isinstance(attributes["url"], (str, unicode)), attributes["url"]
            self._url = attributes["url"]
        if "user" in attributes:  # pragma no branch
            assert attributes["user"] is None or isinstance(attributes["user"], dict), attributes["user"]
            self._user = None if attributes["user"] is None else github.NamedUser.NamedUser(self._requester, self._headers, attributes["user"], completed=False)<|MERGE_RESOLUTION|>--- conflicted
+++ resolved
@@ -6,11 +6,8 @@
 # Copyright 2012 Philip Kimmey <philip@rover.com>                              #
 # Copyright 2012 Vincent Jacques <vincent@vincent-jacques.net>                 #
 # Copyright 2012 Zearin <zearin@gonk.net>                                      #
-<<<<<<< HEAD
+# Copyright 2013 AKFish <akfish@gmail.com>                                     #
 # Copyright 2013 Stuart Glaser <stuglaser@gmail.com>                           #
-=======
-# Copyright 2013 AKFish <akfish@gmail.com>                                     #
->>>>>>> 5c475c76
 # Copyright 2013 Vincent Jacques <vincent@vincent-jacques.net>                 #
 #                                                                              #
 # This file is part of PyGithub. http://jacquev6.github.com/PyGithub/          #
